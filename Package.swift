// swift-tools-version:5.6
import PackageDescription

let package = Package(
    name: "postgres-nio",
    platforms: [
        .macOS(.v10_15),
        .iOS(.v13),
        .watchOS(.v6),
        .tvOS(.v13),
    ],
    products: [
        .library(name: "PostgresNIO", targets: ["PostgresNIO"]),
        .library(name: "_PoolModule", targets: ["PoolModule"]),
    ],
    dependencies: [
        .package(url: "https://github.com/apple/swift-atomics.git", from: "1.1.0"),
        .package(url: "https://github.com/apple/swift-collections.git", from: "1.0.3"),
        .package(url: "https://github.com/apple/swift-nio.git", from: "2.50.0"),
        .package(url: "https://github.com/apple/swift-nio-transport-services.git", from: "1.16.0"),
        .package(url: "https://github.com/apple/swift-nio-ssl.git", from: "2.23.1"),
        .package(url: "https://github.com/apple/swift-crypto.git", "1.0.0" ..< "3.0.0"),
        .package(url: "https://github.com/apple/swift-metrics.git", from: "2.0.0"),
        .package(url: "https://github.com/apple/swift-log.git", from: "1.5.2"),
    ],
    targets: [
<<<<<<< HEAD
        .target(name: "PostgresNIO", dependencies: [
            .target(name: "PoolModule"),
            .product(name: "Atomics", package: "swift-atomics"),
            .product(name: "Crypto", package: "swift-crypto"),
            .product(name: "DequeModule", package: "swift-collections"),
            .product(name: "Logging", package: "swift-log"),
            .product(name: "Metrics", package: "swift-metrics"),
            .product(name: "NIO", package: "swift-nio"),
            .product(name: "NIOCore", package: "swift-nio"),
            .product(name: "NIOPosix", package: "swift-nio"),
            .product(name: "NIOTransportServices", package: "swift-nio-transport-services"),
            .product(name: "NIOTLS", package: "swift-nio"),
            .product(name: "NIOSSL", package: "swift-nio-ssl"),
            .product(name: "NIOFoundationCompat", package: "swift-nio"),
        ]),
        .target(name: "PoolModule", dependencies: [
            .product(name: "Atomics", package: "swift-atomics"),
            .product(name: "DequeModule", package: "swift-collections"),
            .product(name: "NIOCore", package: "swift-nio"),
            .product(name: "NIOConcurrencyHelpers", package: "swift-nio"),
        ]),
        .testTarget(name: "PostgresNIOTests", dependencies: [
            .target(name: "PostgresNIO"),
            .product(name: "NIOEmbedded", package: "swift-nio"),
            .product(name: "NIOTestUtils", package: "swift-nio"),
        ]),
        .testTarget(name: "PoolModuleTests", dependencies: [
            .target(name: "PoolModule"),
            .product(name: "DequeModule", package: "swift-collections"),
            .product(name: "NIOCore", package: "swift-nio"),
            .product(name: "NIOConcurrencyHelpers", package: "swift-nio"),
            .product(name: "NIOEmbedded", package: "swift-nio"),
        ]),
        .testTarget(name: "IntegrationTests", dependencies: [
            .target(name: "PostgresNIO"),
            .product(name: "NIOTestUtils", package: "swift-nio"),
        ]),
        .executableTarget(name: "PoolDemo", dependencies: [
            .target(name: "PostgresNIO"),
        ])
=======
        .target(
            name: "PostgresNIO",
            dependencies: [
                .product(name: "Atomics", package: "swift-atomics"),
                .product(name: "Crypto", package: "swift-crypto"),
                .product(name: "Logging", package: "swift-log"),
                .product(name: "Metrics", package: "swift-metrics"),
                .product(name: "NIO", package: "swift-nio"),
                .product(name: "NIOCore", package: "swift-nio"),
                .product(name: "NIOPosix", package: "swift-nio"),
                .product(name: "NIOTransportServices", package: "swift-nio-transport-services"),
                .product(name: "NIOTLS", package: "swift-nio"),
                .product(name: "NIOSSL", package: "swift-nio-ssl"),
                .product(name: "NIOFoundationCompat", package: "swift-nio"),
            ]
        ),
        .testTarget(
            name: "PostgresNIOTests",
            dependencies: [
                .target(name: "PostgresNIO"),
                .product(name: "NIOEmbedded", package: "swift-nio"),
                .product(name: "NIOTestUtils", package: "swift-nio"),
            ]
        ),
        .testTarget(
            name: "IntegrationTests",
            dependencies: [
                .target(name: "PostgresNIO"),
                .product(name: "NIOTestUtils", package: "swift-nio"),
            ]
        ),
>>>>>>> 1516e0c5
    ]
)<|MERGE_RESOLUTION|>--- conflicted
+++ resolved
@@ -24,51 +24,10 @@
         .package(url: "https://github.com/apple/swift-log.git", from: "1.5.2"),
     ],
     targets: [
-<<<<<<< HEAD
-        .target(name: "PostgresNIO", dependencies: [
-            .target(name: "PoolModule"),
-            .product(name: "Atomics", package: "swift-atomics"),
-            .product(name: "Crypto", package: "swift-crypto"),
-            .product(name: "DequeModule", package: "swift-collections"),
-            .product(name: "Logging", package: "swift-log"),
-            .product(name: "Metrics", package: "swift-metrics"),
-            .product(name: "NIO", package: "swift-nio"),
-            .product(name: "NIOCore", package: "swift-nio"),
-            .product(name: "NIOPosix", package: "swift-nio"),
-            .product(name: "NIOTransportServices", package: "swift-nio-transport-services"),
-            .product(name: "NIOTLS", package: "swift-nio"),
-            .product(name: "NIOSSL", package: "swift-nio-ssl"),
-            .product(name: "NIOFoundationCompat", package: "swift-nio"),
-        ]),
-        .target(name: "PoolModule", dependencies: [
-            .product(name: "Atomics", package: "swift-atomics"),
-            .product(name: "DequeModule", package: "swift-collections"),
-            .product(name: "NIOCore", package: "swift-nio"),
-            .product(name: "NIOConcurrencyHelpers", package: "swift-nio"),
-        ]),
-        .testTarget(name: "PostgresNIOTests", dependencies: [
-            .target(name: "PostgresNIO"),
-            .product(name: "NIOEmbedded", package: "swift-nio"),
-            .product(name: "NIOTestUtils", package: "swift-nio"),
-        ]),
-        .testTarget(name: "PoolModuleTests", dependencies: [
-            .target(name: "PoolModule"),
-            .product(name: "DequeModule", package: "swift-collections"),
-            .product(name: "NIOCore", package: "swift-nio"),
-            .product(name: "NIOConcurrencyHelpers", package: "swift-nio"),
-            .product(name: "NIOEmbedded", package: "swift-nio"),
-        ]),
-        .testTarget(name: "IntegrationTests", dependencies: [
-            .target(name: "PostgresNIO"),
-            .product(name: "NIOTestUtils", package: "swift-nio"),
-        ]),
-        .executableTarget(name: "PoolDemo", dependencies: [
-            .target(name: "PostgresNIO"),
-        ])
-=======
         .target(
             name: "PostgresNIO",
             dependencies: [
+                .target(name: "PoolModule"),
                 .product(name: "Atomics", package: "swift-atomics"),
                 .product(name: "Crypto", package: "swift-crypto"),
                 .product(name: "Logging", package: "swift-log"),
@@ -82,6 +41,15 @@
                 .product(name: "NIOFoundationCompat", package: "swift-nio"),
             ]
         ),
+        .target(
+            name: "PoolModule",
+            dependencies: [
+                .product(name: "Atomics", package: "swift-atomics"),
+                .product(name: "DequeModule", package: "swift-collections"),
+                .product(name: "NIOCore", package: "swift-nio"),
+                .product(name: "NIOConcurrencyHelpers", package: "swift-nio"),
+            ]
+        ),
         .testTarget(
             name: "PostgresNIOTests",
             dependencies: [
@@ -91,12 +59,27 @@
             ]
         ),
         .testTarget(
+            name: "PoolModuleTests",
+            dependencies: [
+                .target(name: "PoolModule"),
+                .product(name: "DequeModule", package: "swift-collections"),
+                .product(name: "NIOCore", package: "swift-nio"),
+                .product(name: "NIOConcurrencyHelpers", package: "swift-nio"),
+                .product(name: "NIOEmbedded", package: "swift-nio"),
+            ]
+        ),
+        .testTarget(
             name: "IntegrationTests",
             dependencies: [
                 .target(name: "PostgresNIO"),
                 .product(name: "NIOTestUtils", package: "swift-nio"),
             ]
         ),
->>>>>>> 1516e0c5
+        .executableTarget(
+            name: "PoolDemo",
+            dependencies: [
+                .target(name: "PostgresNIO"),
+            ]
+        ),
     ]
 )