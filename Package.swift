// swift-tools-version:5.6
import PackageDescription

let package = Package(
    name: "postgres-nio",
    platforms: [
        .macOS(.v10_15),
        .iOS(.v13),
        .watchOS(.v6),
        .tvOS(.v13),
    ],
    products: [
        .library(name: "PostgresNIO", targets: ["PostgresNIO"]),
        .library(name: "_PoolModule", targets: ["PoolModule"]),
    ],
    dependencies: [
        .package(url: "https://github.com/apple/swift-atomics.git", from: "1.1.0"),
<<<<<<< HEAD
        .package(url: "https://github.com/apple/swift-collections.git", from: "1.0.3"),
        .package(url: "https://github.com/apple/swift-nio.git", from: "2.50.0"),
=======
        .package(url: "https://github.com/apple/swift-nio.git", from: "2.52.0"),
>>>>>>> f8770921
        .package(url: "https://github.com/apple/swift-nio-transport-services.git", from: "1.16.0"),
        .package(url: "https://github.com/apple/swift-nio-ssl.git", from: "2.23.1"),
        .package(url: "https://github.com/apple/swift-crypto.git", "1.0.0" ..< "3.0.0"),
        .package(url: "https://github.com/apple/swift-metrics.git", from: "2.0.0"),
        .package(url: "https://github.com/apple/swift-log.git", from: "1.5.2"),
    ],
    targets: [
        .target(
            name: "PostgresNIO",
            dependencies: [
                .target(name: "PoolModule"),
                .product(name: "Atomics", package: "swift-atomics"),
                .product(name: "Crypto", package: "swift-crypto"),
                .product(name: "Logging", package: "swift-log"),
                .product(name: "Metrics", package: "swift-metrics"),
                .product(name: "NIO", package: "swift-nio"),
                .product(name: "NIOCore", package: "swift-nio"),
                .product(name: "NIOPosix", package: "swift-nio"),
                .product(name: "NIOTransportServices", package: "swift-nio-transport-services"),
                .product(name: "NIOTLS", package: "swift-nio"),
                .product(name: "NIOSSL", package: "swift-nio-ssl"),
                .product(name: "NIOFoundationCompat", package: "swift-nio"),
            ]
        ),
        .target(
            name: "PoolModule",
            dependencies: [
                .product(name: "Atomics", package: "swift-atomics"),
                .product(name: "DequeModule", package: "swift-collections"),
                .product(name: "NIOCore", package: "swift-nio"),
                .product(name: "NIOConcurrencyHelpers", package: "swift-nio"),
            ]
        ),
        .testTarget(
            name: "PostgresNIOTests",
            dependencies: [
                .target(name: "PostgresNIO"),
                .product(name: "NIOEmbedded", package: "swift-nio"),
                .product(name: "NIOTestUtils", package: "swift-nio"),
            ]
        ),
        .testTarget(
            name: "PoolModuleTests",
            dependencies: [
                .target(name: "PoolModule"),
                .product(name: "DequeModule", package: "swift-collections"),
                .product(name: "NIOCore", package: "swift-nio"),
                .product(name: "NIOConcurrencyHelpers", package: "swift-nio"),
                .product(name: "NIOEmbedded", package: "swift-nio"),
            ]
        ),
        .testTarget(
            name: "IntegrationTests",
            dependencies: [
                .target(name: "PostgresNIO"),
                .product(name: "NIOTestUtils", package: "swift-nio"),
            ]
        ),
        .executableTarget(
            name: "PoolDemo",
            dependencies: [
                .target(name: "PostgresNIO"),
            ]
        ),
    ]
)<|MERGE_RESOLUTION|>--- conflicted
+++ resolved
@@ -15,12 +15,8 @@
     ],
     dependencies: [
         .package(url: "https://github.com/apple/swift-atomics.git", from: "1.1.0"),
-<<<<<<< HEAD
         .package(url: "https://github.com/apple/swift-collections.git", from: "1.0.3"),
-        .package(url: "https://github.com/apple/swift-nio.git", from: "2.50.0"),
-=======
         .package(url: "https://github.com/apple/swift-nio.git", from: "2.52.0"),
->>>>>>> f8770921
         .package(url: "https://github.com/apple/swift-nio-transport-services.git", from: "1.16.0"),
         .package(url: "https://github.com/apple/swift-nio-ssl.git", from: "2.23.1"),
         .package(url: "https://github.com/apple/swift-crypto.git", "1.0.0" ..< "3.0.0"),
