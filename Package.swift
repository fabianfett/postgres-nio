// swift-tools-version:5.6
import PackageDescription

let package = Package(
    name: "postgres-nio",
    platforms: [
        .macOS(.v10_15),
        .iOS(.v13),
        .watchOS(.v6),
        .tvOS(.v13),
    ],
    products: [
        .library(name: "PostgresNIO", targets: ["PostgresNIO"]),
        .library(name: "_PoolModule", targets: ["PoolModule"]),
    ],
    dependencies: [
<<<<<<< HEAD
        .package(url: "https://github.com/apple/swift-atomics.git", from: "1.0.2"),
        .package(url: "https://github.com/apple/swift-collections.git", from: "1.0.3"),
        .package(url: "https://github.com/apple/swift-nio.git", from: "2.44.0"),
        .package(url: "https://github.com/apple/swift-nio-transport-services.git", from: "1.13.1"),
        .package(url: "https://github.com/apple/swift-nio-ssl.git", from: "2.22.1"),
=======
        .package(url: "https://github.com/apple/swift-atomics.git", from: "1.1.0"),
        .package(url: "https://github.com/apple/swift-nio.git", from: "2.50.0"),
        .package(url: "https://github.com/apple/swift-nio-transport-services.git", from: "1.16.0"),
        .package(url: "https://github.com/apple/swift-nio-ssl.git", from: "2.23.1"),
>>>>>>> 263d0712
        .package(url: "https://github.com/apple/swift-crypto.git", "1.0.0" ..< "3.0.0"),
        .package(url: "https://github.com/apple/swift-metrics.git", from: "2.0.0"),
        .package(url: "https://github.com/apple/swift-log.git", from: "1.5.2"),
    ],
    targets: [
        .target(name: "PostgresNIO", dependencies: [
            .target(name: "PoolModule"),
            .product(name: "Atomics", package: "swift-atomics"),
            .product(name: "Crypto", package: "swift-crypto"),
            .product(name: "DequeModule", package: "swift-collections"),
            .product(name: "Logging", package: "swift-log"),
            .product(name: "Metrics", package: "swift-metrics"),
            .product(name: "NIO", package: "swift-nio"),
            .product(name: "NIOCore", package: "swift-nio"),
            .product(name: "NIOPosix", package: "swift-nio"),
            .product(name: "NIOTransportServices", package: "swift-nio-transport-services"),
            .product(name: "NIOTLS", package: "swift-nio"),
            .product(name: "NIOSSL", package: "swift-nio-ssl"),
            .product(name: "NIOFoundationCompat", package: "swift-nio"),
        ]),
        .target(name: "PoolModule", dependencies: [
            .product(name: "Atomics", package: "swift-atomics"),
            .product(name: "DequeModule", package: "swift-collections"),
            .product(name: "NIOCore", package: "swift-nio"),
            .product(name: "NIOConcurrencyHelpers", package: "swift-nio"),
        ]),
        .testTarget(name: "PostgresNIOTests", dependencies: [
            .target(name: "PostgresNIO"),
            .product(name: "NIOEmbedded", package: "swift-nio"),
            .product(name: "NIOTestUtils", package: "swift-nio"),
        ]),
        .testTarget(name: "PoolModuleTests", dependencies: [
            .target(name: "PoolModule"),
            .product(name: "DequeModule", package: "swift-collections"),
            .product(name: "NIOCore", package: "swift-nio"),
            .product(name: "NIOConcurrencyHelpers", package: "swift-nio"),
            .product(name: "NIOEmbedded", package: "swift-nio"),
        ]),
        .testTarget(name: "IntegrationTests", dependencies: [
            .target(name: "PostgresNIO"),
            .product(name: "NIOTestUtils", package: "swift-nio"),
        ]),
        .executableTarget(name: "PoolDemo", dependencies: [
            .target(name: "PostgresNIO"),
        ])
    ]
)<|MERGE_RESOLUTION|>--- conflicted
+++ resolved
@@ -14,18 +14,11 @@
         .library(name: "_PoolModule", targets: ["PoolModule"]),
     ],
     dependencies: [
-<<<<<<< HEAD
-        .package(url: "https://github.com/apple/swift-atomics.git", from: "1.0.2"),
+        .package(url: "https://github.com/apple/swift-atomics.git", from: "1.1.0"),
         .package(url: "https://github.com/apple/swift-collections.git", from: "1.0.3"),
-        .package(url: "https://github.com/apple/swift-nio.git", from: "2.44.0"),
-        .package(url: "https://github.com/apple/swift-nio-transport-services.git", from: "1.13.1"),
-        .package(url: "https://github.com/apple/swift-nio-ssl.git", from: "2.22.1"),
-=======
-        .package(url: "https://github.com/apple/swift-atomics.git", from: "1.1.0"),
         .package(url: "https://github.com/apple/swift-nio.git", from: "2.50.0"),
         .package(url: "https://github.com/apple/swift-nio-transport-services.git", from: "1.16.0"),
         .package(url: "https://github.com/apple/swift-nio-ssl.git", from: "2.23.1"),
->>>>>>> 263d0712
         .package(url: "https://github.com/apple/swift-crypto.git", "1.0.0" ..< "3.0.0"),
         .package(url: "https://github.com/apple/swift-metrics.git", from: "2.0.0"),
         .package(url: "https://github.com/apple/swift-log.git", from: "1.5.2"),
