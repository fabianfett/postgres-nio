--- conflicted
+++ resolved
@@ -15,14 +15,9 @@
     ],
     dependencies: [
         .package(url: "https://github.com/apple/swift-atomics.git", from: "1.1.0"),
-<<<<<<< HEAD
-        .package(url: "https://github.com/apple/swift-collections.git", from: "1.0.3"),
-        .package(url: "https://github.com/apple/swift-nio.git", from: "2.52.0"),
-        .package(url: "https://github.com/apple/swift-nio-transport-services.git", from: "1.16.0"),
-=======
+        .package(url: "https://github.com/apple/swift-collections.git", from: "1.0.4"),
         .package(url: "https://github.com/apple/swift-nio.git", from: "2.58.0"),
         .package(url: "https://github.com/apple/swift-nio-transport-services.git", from: "1.18.0"),
->>>>>>> 9a02d740
         .package(url: "https://github.com/apple/swift-nio-ssl.git", from: "2.23.1"),
         .package(url: "https://github.com/apple/swift-crypto.git", "1.0.0" ..< "3.0.0"),
         .package(url: "https://github.com/apple/swift-metrics.git", from: "2.0.0"),
@@ -51,7 +46,6 @@
             dependencies: [
                 .product(name: "Atomics", package: "swift-atomics"),
                 .product(name: "DequeModule", package: "swift-collections"),
-                .product(name: "NIOCore", package: "swift-nio"),
                 .product(name: "NIOConcurrencyHelpers", package: "swift-nio"),
             ]
         ),
