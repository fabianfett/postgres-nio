--- conflicted
+++ resolved
@@ -98,14 +98,9 @@
     }
 }
 
-<<<<<<< HEAD
-extension PostgresError: Equatable {
+// fully-qualifying all types in the extension has the same effect as adding a `@retroactive` before the protocol
+extension PostgresNIO.PostgresError: Swift.Equatable {
     public static func == (lhs: PostgresError, rhs: PostgresError) -> Bool {
-=======
-// fully-qualifying all types in the extension has the same effect as adding a `@retroactive` before the protocol
-extension PostgresNIO.PSQLError: Swift.Equatable {
-    public static func == (lhs: PSQLError, rhs: PSQLError) -> Bool {
->>>>>>> 7b621c16
         return true
     }
 }
