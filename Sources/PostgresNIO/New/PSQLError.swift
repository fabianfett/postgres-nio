--- conflicted
+++ resolved
@@ -15,23 +15,15 @@
             case saslError
             case invalidCommandTag
 
-<<<<<<< HEAD
-        case queryCancelled
-        case tooManyParameters
-        case connectionQuiescing
-        case connectionClosed
-        case connectionError(underlying: Error)
-        case uncleanShutdown
-        case timeoutError
-
-        case poolClosed
-=======
             case queryCancelled
             case tooManyParameters
             case connectionQuiescing
             case connectionClosed
             case connectionError
             case uncleanShutdown
+
+            case timeoutError
+            case poolClosed
         }
 
         internal var base: Base
@@ -40,22 +32,23 @@
             self.base = base
         }
 
-        public static let sslUnsupported = Self.init(.sslUnsupported)
+        public static let sslUnsupported = Self(.sslUnsupported)
         public static let failedToAddSSLHandler = Self(.failedToAddSSLHandler)
         public static let server = Self(.server)
         public static let messageDecodingFailure = Self(.messageDecodingFailure)
         public static let unexpectedBackendMessage = Self(.unexpectedBackendMessage)
         public static let unsupportedAuthMechanism = Self(.unsupportedAuthMechanism)
         public static let authMechanismRequiresPassword = Self(.authMechanismRequiresPassword)
-        public static let saslError = Self.init(.saslError)
+        public static let saslError = Self(.saslError)
         public static let invalidCommandTag = Self(.invalidCommandTag)
         public static let queryCancelled = Self(.queryCancelled)
         public static let tooManyParameters = Self(.tooManyParameters)
         public static let connectionQuiescing = Self(.connectionQuiescing)
         public static let connectionClosed = Self(.connectionClosed)
         public static let connectionError = Self(.connectionError)
-        public static let uncleanShutdown = Self.init(.uncleanShutdown)
->>>>>>> 263d0712
+        public static let uncleanShutdown = Self(.uncleanShutdown)
+        public static let timeoutError = Self(.timeoutError)
+        public static let poolClosed = Self(.poolClosed)
 
         public var description: String {
             switch self.base {
@@ -89,6 +82,10 @@
                 return "connectionError"
             case .uncleanShutdown:
                 return "uncleanShutdown"
+            case .timeoutError:
+                return "timeoutError"
+            case .poolClosed:
+                return "poolClosed"
             }
         }
     }
@@ -403,11 +400,11 @@
     }
 
     static var timeoutError: PSQLError {
-        Self.init(.timeoutError)
+        Self.init(code: .timeoutError)
     }
 
     static var poolClosed: PSQLError {
-        Self.init(.poolClosed)
+        Self.init(code: .poolClosed)
     }
 }
 
