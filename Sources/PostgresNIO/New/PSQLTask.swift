--- conflicted
+++ resolved
@@ -1,19 +1,12 @@
 import Logging
 import NIOCore
 
-<<<<<<< HEAD
-struct PSQLTaskBundle {
-    var task: PSQLTask
-
-    var delegate: TaskDoneDelegate?
-=======
 enum HandlerTask {
     case extendedQuery(ExtendedQueryContext)
     case closeCommand(CloseCommandContext)
     case startListening(NotificationListener)
     case cancelListening(String, Int)
     case executePreparedStatement(PreparedStatementContext)
->>>>>>> 9a02d740
 }
 
 enum PSQLTask {
