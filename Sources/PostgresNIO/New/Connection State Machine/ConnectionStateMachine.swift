import NIOCore

struct ConnectionStateMachine {
    
    typealias TransactionState = PostgresBackendMessage.TransactionState
    
    struct ConnectionContext {
        let backendKeyData: Optional<BackendKeyData>
        var parameters: [String: String]
        var transactionState: TransactionState
    }
    
    struct BackendKeyData {
        let processID: Int32
        let secretKey: Int32
    }
    
    enum State {
        enum TLSConfiguration {
            case prefer
            case require
        }

        case initialized
        case sslRequestSent(TLSConfiguration)
        case sslNegotiated
        case sslHandlerAdded
        case waitingToStartAuthentication
        case authenticating(AuthenticationStateMachine)
        case authenticated(BackendKeyData?, [String: String])
        
        case readyForQuery(ConnectionContext)
        case extendedQuery(ExtendedQueryStateMachine, ConnectionContext)
        case closeCommand(CloseStateMachine, ConnectionContext)

        case closing(PSQLError?)
        case closed(clientInitiated: Bool, error: PSQLError?)

        case modifying
    }
    
    enum QuiescingState {
        case notQuiescing
        case quiescing(closePromise: EventLoopPromise<Void>?)
    }
    
    enum ConnectionAction {
        
        struct CleanUpContext {
            enum Action {
                case close
                case fireChannelInactive
            }
            
            let action: Action
            
            /// Tasks to fail with the error
            let tasks: [PSQLTask]
            
            let error: PSQLError
            
            let closePromise: EventLoopPromise<Void>?
        }
        
        case read
        case wait
        case sendSSLRequest
        case establishSSLConnection
        case provideAuthenticationContext
        case forwardNotificationToListeners(PostgresBackendMessage.NotificationResponse)
        case fireEventReadyForQuery
        case fireChannelInactive
        /// Close the connection by sending a `Terminate` message and then closing the connection. This is for clean shutdowns.
        case closeConnection(EventLoopPromise<Void>?)
        
        /// Close connection because of an error state. Fail all tasks with the provided error.
        case closeConnectionAndCleanup(CleanUpContext)
        
        // Auth Actions
        case sendStartupMessage(AuthContext)
        case sendPasswordMessage(PasswordAuthencationMode, AuthContext)
        case sendSaslInitialResponse(name: String, initialResponse: [UInt8])
        case sendSaslResponse([UInt8])
        
        // Connection Actions
        
        // --- general actions
        case sendParseDescribeBindExecuteSync(PostgresQuery)
        case sendBindExecuteSync(PSQLExecuteStatement)
        case failQuery(EventLoopPromise<PSQLRowStream>, with: PSQLError, cleanupContext: CleanUpContext?)
        case succeedQuery(EventLoopPromise<PSQLRowStream>, with: QueryResult)

        // --- streaming actions
        // actions if query has requested next row but we are waiting for backend
        case forwardRows([DataRow])
        case forwardStreamComplete([DataRow], commandTag: String)
        case forwardStreamError(PSQLError, read: Bool, cleanupContext: CleanUpContext?)
        
        // Prepare statement actions
        case sendParseDescribeSync(name: String, query: String)
        case succeedPreparedStatementCreation(EventLoopPromise<RowDescription?>, with: RowDescription?)
        case failPreparedStatementCreation(EventLoopPromise<RowDescription?>, with: PSQLError, cleanupContext: CleanUpContext?)

        // Close actions
        case sendCloseSync(CloseTarget)
        case succeedClose(CloseCommandContext)
        case failClose(CloseCommandContext, with: PSQLError, cleanupContext: CleanUpContext?)
    }
    
    private var state: State
    private let requireBackendKeyData: Bool
    private var taskQueue = CircularBuffer<PSQLTask>()
    private var quiescingState: QuiescingState = .notQuiescing
    
    init(requireBackendKeyData: Bool) {
        self.state = .initialized
        self.requireBackendKeyData = requireBackendKeyData
    }

    #if DEBUG
    /// for testing purposes only
    init(_ state: State, requireBackendKeyData: Bool = true) {
        self.state = state
        self.requireBackendKeyData = requireBackendKeyData
    }
    #endif

    enum TLSConfiguration {
        case disable
        case prefer
        case require
    }
    
    mutating func connected(tls: TLSConfiguration) -> ConnectionAction {
        switch self.state {
        case .initialized:
            switch tls {
            case .disable:
                self.state = .waitingToStartAuthentication
                return .provideAuthenticationContext

            case .prefer:
                self.state = .sslRequestSent(.prefer)
                return .sendSSLRequest

            case .require:
                self.state = .sslRequestSent(.require)
                return .sendSSLRequest
            }

        case .sslRequestSent,
             .sslNegotiated,
             .sslHandlerAdded,
             .waitingToStartAuthentication,
             .authenticating,
             .authenticated,
             .readyForQuery,
             .extendedQuery,
             .closeCommand,
             .closing,
             .closed,
             .modifying:
            return .wait
        }
    }
    
    mutating func provideAuthenticationContext(_ authContext: AuthContext) -> ConnectionAction {
        self.startAuthentication(authContext)
    }
    
    mutating func gracefulClose(_ promise: EventLoopPromise<Void>?) -> ConnectionAction {
        switch self.state {
        case .closing, .closed:
            // we are already closed, but sometimes an upstream handler might want to close the
            // connection, though it has already been closed by the remote. Typical race condition.
            return .closeConnection(promise)
        case .readyForQuery:
            precondition(self.taskQueue.isEmpty, """
                The state should only be .readyForQuery if there are no more tasks in the queue
                """)
            self.state = .closing(nil)
            return .closeConnection(promise)
        default:
            switch self.quiescingState {
            case .notQuiescing:
                self.quiescingState = .quiescing(closePromise: promise)
            case .quiescing(.some(let closePromise)):
                closePromise.futureResult.cascade(to: promise)
            case .quiescing(.none):
                self.quiescingState = .quiescing(closePromise: promise)
            }
            return .wait
        }
    }

    mutating func close(promise: EventLoopPromise<Void>?) -> ConnectionAction {
        return self.closeConnectionAndCleanup(.clientClosedConnection(underlying: nil), closePromise: promise)
    }

    mutating func closed() -> ConnectionAction {
        switch self.state {
        case .initialized:
            preconditionFailure("How can a connection be closed, if it was never connected.")
        
        case .closed:
            return .wait
        
        case .authenticated,
             .sslRequestSent,
             .sslNegotiated,
             .sslHandlerAdded,
             .waitingToStartAuthentication,
             .authenticating,
             .readyForQuery,
             .extendedQuery,
             .closeCommand:
            return self.errorHappened(.serverClosedConnection(underlying: nil))

        case .closing(let error):
            self.state = .closed(clientInitiated: true, error: error)
            self.quiescingState = .notQuiescing
            return .fireChannelInactive
            
        case .modifying:
            preconditionFailure("Invalid state")
        }
    }
    
    mutating func sslSupportedReceived(unprocessedBytes: Int) -> ConnectionAction {
        switch self.state {
        case .sslRequestSent:
            if unprocessedBytes > 0 {
                return self.closeConnectionAndCleanup(.receivedUnencryptedDataAfterSSLRequest)
            }
            self.state = .sslNegotiated
            return .establishSSLConnection
            
        case .initialized,
             .sslNegotiated,
             .sslHandlerAdded,
             .waitingToStartAuthentication,
             .authenticating,
             .authenticated,
             .readyForQuery,
             .extendedQuery,
             .closeCommand,
             .closing,
             .closed:
            return self.closeConnectionAndCleanup(.unexpectedBackendMessage(.sslSupported))
            
        case .modifying:
            preconditionFailure("Invalid state: \(self.state)")
        }
    }
    
    mutating func sslUnsupportedReceived() -> ConnectionAction {
        switch self.state {
        case .sslRequestSent(.require):
            return self.closeConnectionAndCleanup(.sslUnsupported)

        case .sslRequestSent(.prefer):
            self.state = .waitingToStartAuthentication
            return .provideAuthenticationContext
        
        case .initialized,
             .sslNegotiated,
             .sslHandlerAdded,
             .waitingToStartAuthentication,
             .authenticating,
             .authenticated,
             .readyForQuery,
             .extendedQuery,
             .closeCommand,
             .closing,
             .closed:
            return self.closeConnectionAndCleanup(.unexpectedBackendMessage(.sslSupported))
            
        case .modifying:
            preconditionFailure("Invalid state: \(self.state)")
        }
    }
    
    mutating func sslHandlerAdded() -> ConnectionAction {
        switch self.state {
        case .initialized,
             .sslRequestSent,
             .sslHandlerAdded,
             .waitingToStartAuthentication,
             .authenticating,
             .authenticated,
             .readyForQuery,
             .extendedQuery,
             .closeCommand,
             .closing,
             .closed:
            preconditionFailure("Can only add a ssl handler after negotiation: \(self.state)")
            
        case .sslNegotiated:
            self.state = .sslHandlerAdded
            return .wait

        case .modifying:
            preconditionFailure("Invalid state: \(self.state)")
        }
    }
    
    mutating func sslEstablished() -> ConnectionAction {
        switch self.state {
        case .initialized,
             .sslRequestSent,
             .sslNegotiated,
             .waitingToStartAuthentication,
             .authenticating,
             .authenticated,
             .readyForQuery,
             .extendedQuery,
             .closeCommand,
             .closing,
             .closed:
            preconditionFailure("Can only establish a ssl connection after adding a ssl handler: \(self.state)")
            
        case .sslHandlerAdded:
            self.state = .waitingToStartAuthentication
            return .provideAuthenticationContext

        case .modifying:
            preconditionFailure("Invalid state: \(self.state)")
        }
    }
    
    mutating func authenticationMessageReceived(_ message: PostgresBackendMessage.Authentication) -> ConnectionAction {
        guard case .authenticating(var authState) = self.state else {
            return self.closeConnectionAndCleanup(.unexpectedBackendMessage(.authentication(message)))
        }
        
        return self.avoidingStateMachineCoW { machine in
            let action = authState.authenticationMessageReceived(message)
            machine.state = .authenticating(authState)
            return machine.modify(with: action)
        }
    }
    
    mutating func backendKeyDataReceived(_ keyData: PostgresBackendMessage.BackendKeyData) -> ConnectionAction {
        guard case .authenticated(_, let parameters) = self.state else {
            return self.closeConnectionAndCleanup(.unexpectedBackendMessage(.backendKeyData(keyData)))
        }
        
        let keyData = BackendKeyData(
            processID: keyData.processID,
            secretKey: keyData.secretKey)
        
        self.state = .authenticated(keyData, parameters)
        return .wait
    }
    
    mutating func parameterStatusReceived(_ status: PostgresBackendMessage.ParameterStatus) -> ConnectionAction {
        switch self.state {
        case .sslRequestSent,
             .sslNegotiated,
             .sslHandlerAdded,
             .waitingToStartAuthentication,
             .authenticating,
             .closing:
            return self.closeConnectionAndCleanup(.unexpectedBackendMessage(.parameterStatus(status)))
        case .authenticated(let keyData, var parameters):
            return self.avoidingStateMachineCoW { machine in
                parameters[status.parameter] = status.value
                machine.state = .authenticated(keyData, parameters)
                return .wait
            }
        case .readyForQuery(var connectionContext):
            return self.avoidingStateMachineCoW { machine in
                connectionContext.parameters[status.parameter] = status.value
                machine.state = .readyForQuery(connectionContext)
                return .wait
            }
        case .extendedQuery(let query, var connectionContext):
            return self.avoidingStateMachineCoW { machine in
                connectionContext.parameters[status.parameter] = status.value
                machine.state = .extendedQuery(query, connectionContext)
                return .wait
            }
        case .closeCommand(let closeState, var connectionContext):
            return self.avoidingStateMachineCoW { machine in
                connectionContext.parameters[status.parameter] = status.value
                machine.state = .closeCommand(closeState, connectionContext)
                return .wait
            }
        case .initialized,
             .closed:
            preconditionFailure("We shouldn't receive messages if we are not connected")
        case .modifying:
            preconditionFailure("Invalid state")
        }
    }
    
    mutating func errorReceived(_ errorMessage: PostgresBackendMessage.ErrorResponse) -> ConnectionAction {
        switch self.state {
        case .sslRequestSent,
             .sslNegotiated,
             .sslHandlerAdded,
             .waitingToStartAuthentication,
             .authenticated,
             .readyForQuery:
            return self.closeConnectionAndCleanup(.server(errorMessage))
        case .authenticating(var authState):
            if authState.isComplete {
                return self.closeConnectionAndCleanup(.unexpectedBackendMessage(.error(errorMessage)))
            }
            return self.avoidingStateMachineCoW { machine -> ConnectionAction in
                let action = authState.errorReceived(errorMessage)
                machine.state = .authenticating(authState)
                return machine.modify(with: action)
            }
        case .closeCommand(var closeStateMachine, let connectionContext):
            if closeStateMachine.isComplete {
                return self.closeConnectionAndCleanup(.unexpectedBackendMessage(.error(errorMessage)))
            }
            return self.avoidingStateMachineCoW { machine -> ConnectionAction in
                let action = closeStateMachine.errorReceived(errorMessage)
                machine.state = .closeCommand(closeStateMachine, connectionContext)
                return machine.modify(with: action)
            }
        case .extendedQuery(var extendedQueryState, let connectionContext):
            if extendedQueryState.isComplete {
                return self.closeConnectionAndCleanup(.unexpectedBackendMessage(.error(errorMessage)))
            }
            return self.avoidingStateMachineCoW { machine -> ConnectionAction in
                let action = extendedQueryState.errorReceived(errorMessage)
                machine.state = .extendedQuery(extendedQueryState, connectionContext)
                return machine.modify(with: action)
            }
        case .closing:
            // If the state machine is in state `.closing`, the connection shutdown was initiated
            // by the client. This means a `TERMINATE` message has already been sent and the
            // connection close was passed on to the channel. Therefore we await a channelInactive
            // as the next event.
            // Since a connection close was already issued, we should keep cool and just wait.
            return .wait
        case .initialized, .closed:
            preconditionFailure("We should not receive server errors if we are not connected")
        case .modifying:
            preconditionFailure("Invalid state")
        }
    }
    
    mutating func errorHappened(_ error: PSQLError) -> ConnectionAction {
        switch self.state {
        case .initialized,
             .sslRequestSent,
             .sslNegotiated,
             .sslHandlerAdded,
             .waitingToStartAuthentication,
             .authenticated,
             .readyForQuery:
            return self.closeConnectionAndCleanup(error)
        case .authenticating(var authState):
            let action = authState.errorHappened(error)
            return self.modify(with: action)
        case .extendedQuery(var queryState, _):
            if queryState.isComplete {
                return self.closeConnectionAndCleanup(error)
            } else {
                let action = queryState.errorHappened(error)
                return self.modify(with: action)
            }
        case .closeCommand(var closeState, _):
            if closeState.isComplete {
                return self.closeConnectionAndCleanup(error)
            } else {
                let action = closeState.errorHappened(error)
                return self.modify(with: action)
            }
        case .closing:
            // If the state machine is in state `.closing`, the connection shutdown was initiated
            // by the client. This means a `TERMINATE` message has already been sent and the
            // connection close was passed on to the channel. Therefore we await a channelInactive
            // as the next event.
            // For some reason Azure Postgres does not end ssl cleanly when terminating the
            // connection. More documentation can be found in the issue:
            // https://github.com/vapor/postgres-nio/issues/150
            // Since a connection close was already issued, we should keep cool and just wait.
            return .wait
        case .closed:
            return self.closeConnectionAndCleanup(error)
        
        case .modifying:
            preconditionFailure("Invalid state")
        }
    }
    
    mutating func noticeReceived(_ notice: PostgresBackendMessage.NoticeResponse) -> ConnectionAction {
        switch self.state {
        case .extendedQuery(var extendedQuery, let connectionContext):
            return self.avoidingStateMachineCoW { machine -> ConnectionAction in
                let action = extendedQuery.noticeReceived(notice)
                machine.state = .extendedQuery(extendedQuery, connectionContext)
                return machine.modify(with: action)
            }
        default:
            return .wait
        }
    }
    
    mutating func notificationReceived(_ notification: PostgresBackendMessage.NotificationResponse) -> ConnectionAction {
        return .forwardNotificationToListeners(notification)
    }
    
    mutating func readyForQueryReceived(_ transactionState: PostgresBackendMessage.TransactionState) -> ConnectionAction {
        switch self.state {
        case .authenticated(let backendKeyData, let parameters):
            if self.requireBackendKeyData && backendKeyData == nil {
                return self.closeConnectionAndCleanup(.unexpectedBackendMessage(.readyForQuery(transactionState)))
            }
            
            let connectionContext = ConnectionContext(
                backendKeyData: backendKeyData,
                parameters: parameters,
                transactionState: transactionState)
            
            self.state = .readyForQuery(connectionContext)
            return self.executeNextQueryFromQueue()
        case .extendedQuery(let extendedQuery, var connectionContext):
            guard extendedQuery.isComplete else {
                return self.closeConnectionAndCleanup(.unexpectedBackendMessage(.readyForQuery(transactionState)))
            }
            
            connectionContext.transactionState = transactionState
            
            self.state = .readyForQuery(connectionContext)
            return self.executeNextQueryFromQueue()
        case .closeCommand(let closeStateMachine, var connectionContext):
            guard closeStateMachine.isComplete else {
                return self.closeConnectionAndCleanup(.unexpectedBackendMessage(.readyForQuery(transactionState)))
            }
            
            connectionContext.transactionState = transactionState
            
            self.state = .readyForQuery(connectionContext)
            return self.executeNextQueryFromQueue()
            
        default:
            return self.closeConnectionAndCleanup(.unexpectedBackendMessage(.readyForQuery(transactionState)))
        }
    }
    
    mutating func enqueue(task: PSQLTask) -> ConnectionAction {
        let psqlErrror: PSQLError

        // check if we are quiescing. if so fail task immidiatly
        switch self.quiescingState {
        case .quiescing:
            psqlErrror = PSQLError.clientClosesConnection(underlying: nil)

        case .notQuiescing:
            switch self.state {
            case .initialized,
                 .authenticated,
                 .authenticating,
                 .closeCommand,
                 .extendedQuery,
                 .sslNegotiated,
                 .sslHandlerAdded,
                 .sslRequestSent,
                 .waitingToStartAuthentication:
                self.taskQueue.append(task)
                return .wait

            case .readyForQuery:
                return self.executeTask(task)

            case .closing(let error):
                psqlErrror = PSQLError.clientClosesConnection(underlying: error)

            case .closed(clientInitiated: true, error: let error):
                psqlErrror = PSQLError.clientClosedConnection(underlying: error)

            case .closed(clientInitiated: false, error: let error):
                psqlErrror = PSQLError.serverClosedConnection(underlying: error)

            case .modifying:
                preconditionFailure("Invalid state: \(self.state)")
            }
        }

        switch task {
        case .extendedQuery(let queryContext):
            switch queryContext.query {
            case .executeStatement(_, let promise), .unnamed(_, let promise):
                return .failQuery(promise, with: psqlErrror, cleanupContext: nil)
            case .prepareStatement(_, _, let promise):
                return .failPreparedStatementCreation(promise, with: psqlErrror, cleanupContext: nil)
            }
        case .closeCommand(let closeContext):
            return .failClose(closeContext, with: psqlErrror, cleanupContext: nil)
        }
    }
    
    mutating func channelReadComplete() -> ConnectionAction {
        switch self.state {
        case .initialized,
             .sslRequestSent,
             .sslNegotiated,
             .sslHandlerAdded,
             .waitingToStartAuthentication,
             .authenticating,
             .authenticated,
             .readyForQuery,
             .closeCommand,
             .closing,
             .closed:
            return .wait
            
        case .extendedQuery(var extendedQuery, let connectionContext):
            return self.avoidingStateMachineCoW { machine in
                let action = extendedQuery.channelReadComplete()
                machine.state = .extendedQuery(extendedQuery, connectionContext)
                return machine.modify(with: action)
            }
        
        case .modifying:
            preconditionFailure("Invalid state")
        }
    }
    
    mutating func readEventCaught() -> ConnectionAction {
        switch self.state {
        case .initialized:
            preconditionFailure("Received a read event on a connection that was never opened.")
        case .sslRequestSent:
            return .read
        case .sslNegotiated:
            return .read
        case .sslHandlerAdded:
            return .read
        case .waitingToStartAuthentication:
            return .read
        case .authenticating:
            return .read
        case .authenticated:
            return .read
        case .readyForQuery:
            return .read
        case .extendedQuery(var extendedQuery, let connectionContext):
            return self.avoidingStateMachineCoW { machine in
                let action = extendedQuery.readEventCaught()
                machine.state = .extendedQuery(extendedQuery, connectionContext)
                return machine.modify(with: action)
            }
        case .closeCommand(var closeState, let connectionContext):
            return self.avoidingStateMachineCoW { machine in
                let action = closeState.readEventCaught()
                machine.state = .closeCommand(closeState, connectionContext)
                return machine.modify(with: action)
            }
        case .closing:
            return .read
        case .closed:
            preconditionFailure("How can we receive a read, if the connection is closed")
        case .modifying:
            preconditionFailure("Invalid state")
        }
    }
    
    // MARK: - Running Queries -
    
    mutating func parseCompleteReceived() -> ConnectionAction {
        switch self.state {
        case .extendedQuery(var queryState, let connectionContext) where !queryState.isComplete:
            return self.avoidingStateMachineCoW { machine -> ConnectionAction in
                let action = queryState.parseCompletedReceived()
                machine.state = .extendedQuery(queryState, connectionContext)
                return machine.modify(with: action)
            }
        default:
            return self.closeConnectionAndCleanup(.unexpectedBackendMessage(.parseComplete))
        }
    }
    
    mutating func bindCompleteReceived() -> ConnectionAction {
        guard case .extendedQuery(var queryState, let connectionContext) = self.state, !queryState.isComplete else {
            return self.closeConnectionAndCleanup(.unexpectedBackendMessage(.bindComplete))
        }
        
        return self.avoidingStateMachineCoW { machine -> ConnectionAction in
            let action = queryState.bindCompleteReceived()
            machine.state = .extendedQuery(queryState, connectionContext)
            return machine.modify(with: action)
        }
    }
    
    mutating func parameterDescriptionReceived(_ description: PostgresBackendMessage.ParameterDescription) -> ConnectionAction {
        switch self.state {
        case .extendedQuery(var queryState, let connectionContext) where !queryState.isComplete:
            return self.avoidingStateMachineCoW { machine -> ConnectionAction in
                let action = queryState.parameterDescriptionReceived(description)
                machine.state = .extendedQuery(queryState, connectionContext)
                return machine.modify(with: action)
            }
        default:
            return self.closeConnectionAndCleanup(.unexpectedBackendMessage(.parameterDescription(description)))
        }
    }
    
    mutating func rowDescriptionReceived(_ description: RowDescription) -> ConnectionAction {
        switch self.state {
        case .extendedQuery(var queryState, let connectionContext) where !queryState.isComplete:
            return self.avoidingStateMachineCoW { machine -> ConnectionAction in
                let action = queryState.rowDescriptionReceived(description)
                machine.state = .extendedQuery(queryState, connectionContext)
                return machine.modify(with: action)
            }
        default:
            return self.closeConnectionAndCleanup(.unexpectedBackendMessage(.rowDescription(description)))
        }
    }
    
    mutating func noDataReceived() -> ConnectionAction {
        switch self.state {
        case .extendedQuery(var queryState, let connectionContext) where !queryState.isComplete:
            return self.avoidingStateMachineCoW { machine -> ConnectionAction in
                let action = queryState.noDataReceived()
                machine.state = .extendedQuery(queryState, connectionContext)
                return machine.modify(with: action)
            }
        default:
            return self.closeConnectionAndCleanup(.unexpectedBackendMessage(.noData))
        }
    }

    mutating func portalSuspendedReceived() -> ConnectionAction {
        self.closeConnectionAndCleanup(.unexpectedBackendMessage(.portalSuspended))
    }
    
    mutating func closeCompletedReceived() -> ConnectionAction {
        guard case .closeCommand(var closeState, let connectionContext) = self.state, !closeState.isComplete else {
            return self.closeConnectionAndCleanup(.unexpectedBackendMessage(.closeComplete))
        }
        
        return self.avoidingStateMachineCoW { machine -> ConnectionAction in
            let action = closeState.closeCompletedReceived()
            machine.state = .closeCommand(closeState, connectionContext)
            return machine.modify(with: action)
        }
    }
    
    mutating func commandCompletedReceived(_ commandTag: String) -> ConnectionAction {
        guard case .extendedQuery(var queryState, let connectionContext) = self.state, !queryState.isComplete else {
            return self.closeConnectionAndCleanup(.unexpectedBackendMessage(.commandComplete(commandTag)))
        }
        
        return self.avoidingStateMachineCoW { machine -> ConnectionAction in
            let action = queryState.commandCompletedReceived(commandTag)
            machine.state = .extendedQuery(queryState, connectionContext)
            return machine.modify(with: action)
        }
    }
    
    mutating func emptyQueryResponseReceived() -> ConnectionAction {
        guard case .extendedQuery(var queryState, let connectionContext) = self.state, !queryState.isComplete else {
            return self.closeConnectionAndCleanup(.unexpectedBackendMessage(.emptyQueryResponse))
        }
        
        return self.avoidingStateMachineCoW { machine -> ConnectionAction in
            let action = queryState.emptyQueryResponseReceived()
            machine.state = .extendedQuery(queryState, connectionContext)
            return machine.modify(with: action)
        }
    }
    
    mutating func dataRowReceived(_ dataRow: DataRow) -> ConnectionAction {
        guard case .extendedQuery(var queryState, let connectionContext) = self.state, !queryState.isComplete else {
            return self.closeConnectionAndCleanup(.unexpectedBackendMessage(.dataRow(dataRow)))
        }
        
        return self.avoidingStateMachineCoW { machine -> ConnectionAction in
            let action = queryState.dataRowReceived(dataRow)
            machine.state = .extendedQuery(queryState, connectionContext)
            return machine.modify(with: action)
        }
    }
    
    // MARK: Consumer
    
    mutating func cancelQueryStream() -> ConnectionAction {
        guard case .extendedQuery(var queryState, let connectionContext) = self.state else {
            preconditionFailure("Tried to cancel stream without active query")
        }

        return self.avoidingStateMachineCoW { machine -> ConnectionAction in
            let action = queryState.cancel()
            machine.state = .extendedQuery(queryState, connectionContext)
            return machine.modify(with: action)
        }
    }
    
    mutating func requestQueryRows() -> ConnectionAction {
        guard case .extendedQuery(var queryState, let connectionContext) = self.state, !queryState.isComplete else {
            preconditionFailure("Tried to consume next row, without active query")
        }
        
        return self.avoidingStateMachineCoW { machine -> ConnectionAction in
            let action = queryState.requestQueryRows()
            machine.state = .extendedQuery(queryState, connectionContext)
            return machine.modify(with: action)
        }
    }
    
    // MARK: - Private Methods -
    
    private mutating func startAuthentication(_ authContext: AuthContext) -> ConnectionAction {
        guard case .waitingToStartAuthentication = self.state else {
            preconditionFailure("Can only start authentication after connect or ssl establish")
        }
        
        return self.avoidingStateMachineCoW { machine in
            var authState = AuthenticationStateMachine(authContext: authContext)
            let action = authState.start()
            machine.state = .authenticating(authState)
            return machine.modify(with: action)
        }
    }
    
    private mutating func closeConnectionAndCleanup(_ error: PSQLError, closePromise: EventLoopPromise<Void>? = nil) -> ConnectionAction {
        switch self.state {
        case .initialized,
             .sslRequestSent,
             .sslNegotiated,
             .sslHandlerAdded,
             .waitingToStartAuthentication,
             .authenticated,
             .readyForQuery:
            let cleanupContext = self.setErrorAndCreateCleanupContext(error, closePromise: closePromise)
            return .closeConnectionAndCleanup(cleanupContext)

        case .authenticating(var authState):
            let cleanupContext = self.setErrorAndCreateCleanupContext(error, closePromise: closePromise)

            if authState.isComplete {
                // in case the auth state machine is complete all necessary actions have already
                // been forwarded to the consumer. We can close and cleanup without caring about the
                // substate machine.
                return .closeConnectionAndCleanup(cleanupContext)
            }
            
            let action = authState.errorHappened(error)
            guard case .reportAuthenticationError = action else {
                preconditionFailure("Expect to fail auth")
            }
            return .closeConnectionAndCleanup(cleanupContext)

        case .extendedQuery(var queryStateMachine, _):
            let cleanupContext = self.setErrorAndCreateCleanupContext(error, closePromise: closePromise)

            if queryStateMachine.isComplete {
                // in case the query state machine is complete all necessary actions have already
                // been forwarded to the consumer. We can close and cleanup without caring about the
                // substate machine.
                return .closeConnectionAndCleanup(cleanupContext)
            }

            let action = queryStateMachine.errorHappened(error)
            switch action {
            case .sendParseDescribeBindExecuteSync,
                 .sendParseDescribeSync,
                 .sendBindExecuteSync,
                 .succeedQuery,
                 .succeedPreparedStatementCreation,
                 .forwardRows,
                 .forwardStreamComplete,
                 .wait,
                 .read:
                preconditionFailure("Invalid query state machine action in state: \(self.state), action: \(action)")

            case .evaluateErrorAtConnectionLevel:
                return .closeConnectionAndCleanup(cleanupContext)

            case .failQuery(let queryContext, with: let error):
                return .failQuery(queryContext, with: error, cleanupContext: cleanupContext)

            case .forwardStreamError(let error, let read):
                return .forwardStreamError(error, read: read, cleanupContext: cleanupContext)

            case .failPreparedStatementCreation(let promise, with: let error):
                return .failPreparedStatementCreation(promise, with: error, cleanupContext: cleanupContext)
            }

        case .closeCommand(var closeStateMachine, _):
            let cleanupContext = self.setErrorAndCreateCleanupContext(error, closePromise: closePromise)

            if closeStateMachine.isComplete {
                // in case the close state machine is complete all necessary actions have already
                // been forwarded to the consumer. We can close and cleanup without caring about the
                // substate machine.
                return .closeConnectionAndCleanup(cleanupContext)
            }
            
            let action = closeStateMachine.errorHappened(error)
            switch action {
            case .sendCloseSync,
                 .succeedClose,
                 .read,
                 .wait:
                preconditionFailure("Invalid close state machine action in state: \(self.state), action: \(action)")
            case .failClose(let closeCommandContext, with: let error):
                return .failClose(closeCommandContext, with: error, cleanupContext: cleanupContext)
            }

        case .closing, .closed:
            // We might run into this case because of reentrancy. For example: After we received an
            // backend unexpected message, that we read of the wire, we bring this connection into
            // the error state and will try to close the connection. However the server might have
            // send further follow up messages. In those cases we will run into this method again
            // and again. We should just ignore those events.
            return .closeConnection(closePromise)

        case .modifying:
            preconditionFailure("Invalid state: \(self.state)")
        }
    }
    
    private mutating func executeNextQueryFromQueue() -> ConnectionAction {
        guard case .readyForQuery = self.state else {
            preconditionFailure("Only expected to be invoked, if we are readyToQuery")
        }
        
        if let task = self.taskQueue.popFirst() {
            return self.executeTask(task)
        }
        
        // if we don't have anything left to do and we are quiescing, next we should close
        if case .quiescing(let promise) = self.quiescingState {
            self.state = .closing(nil)
            return .closeConnection(promise)
        }
        
        return .fireEventReadyForQuery
    }
    
    private mutating func executeTask(_ task: PSQLTask) -> ConnectionAction {
        guard case .readyForQuery(let connectionContext) = self.state else {
            preconditionFailure("Only expected to be invoked, if we are readyToQuery")
        }
        
        switch task {
        case .extendedQuery(let queryContext):
            return self.avoidingStateMachineCoW { machine -> ConnectionAction in
                var extendedQuery = ExtendedQueryStateMachine(queryContext: queryContext)
                let action = extendedQuery.start()
                machine.state = .extendedQuery(extendedQuery, connectionContext)
                return machine.modify(with: action)
            }
        case .closeCommand(let closeContext):
            return self.avoidingStateMachineCoW { machine -> ConnectionAction in
                var closeStateMachine = CloseStateMachine(closeContext: closeContext)
                let action = closeStateMachine.start()
                machine.state = .closeCommand(closeStateMachine, connectionContext)
                return machine.modify(with: action)
            }
        }
    }
    
    struct Configuration {
        let requireTLS: Bool
    }
}

// MARK: CoW helpers

extension ConnectionStateMachine {
    /// So, uh...this function needs some explaining.
    ///
    /// While the state machine logic above is great, there is a downside to having all of the state machine data in
    /// associated data on enumerations: any modification of that data will trigger copy on write for heap-allocated
    /// data. That means that for _every operation on the state machine_ we will CoW our underlying state, which is
    /// not good.
    ///
    /// The way we can avoid this is by using this helper function. It will temporarily set state to a value with no
    /// associated data, before attempting the body of the function. It will also verify that the state machine never
    /// remains in this bad state.
    ///
    /// A key note here is that all callers must ensure that they return to a good state before they exit.
    ///
    /// Sadly, because it's generic and has a closure, we need to force it to be inlined at all call sites, which is
    /// not ideal.
    @inline(__always)
    private mutating func avoidingStateMachineCoW<ReturnType>(_ body: (inout ConnectionStateMachine) -> ReturnType) -> ReturnType {
        self.state = .modifying
        defer {
            assert(!self.isModifying)
        }

        return body(&self)
    }

    private var isModifying: Bool {
        if case .modifying = self.state {
            return true
        } else {
            return false
        }
    }
}

extension ConnectionStateMachine {
    func shouldCloseConnection(reason error: PSQLError) -> Bool {
        switch error.code.base {
        case .failedToAddSSLHandler,
             .receivedUnencryptedDataAfterSSLRequest,
             .sslUnsupported,
             .messageDecodingFailure,
             .unexpectedBackendMessage,
             .unsupportedAuthMechanism,
             .authMechanismRequiresPassword,
             .saslError,
             .tooManyParameters,
             .invalidCommandTag,
             .connectionError,
             .uncleanShutdown,
             .unlistenFailed:
            return true
        case .queryCancelled:
            return false
        case .server, .listenFailed:
            guard let sqlState = error.serverInfo?[.sqlState] else {
                // any error message that doesn't have a sql state field, is unexpected by default.
                return true
            }
            
            if sqlState.starts(with: "28") {
                // these are authentication errors
                return true
            }
            
            return false
<<<<<<< HEAD
        case .connectionQuiescing:
            preconditionFailure("Pure client error, that is thrown directly in PostgresConnection")
        case .connectionClosed:
            preconditionFailure("Pure client error, that is thrown directly and should never ")
        case .timeoutError, .poolClosed:
            preconditionFailure("Pure pool error, that is thrown directly in Pool")
=======
        case .clientClosesConnection, .clientClosedConnection:
            preconditionFailure("A pure client error was thrown directly in PostgresConnection, this shouldn't happen")
        case .serverClosedConnection:
            return true
>>>>>>> 9a02d740
        }
    }

    mutating func setErrorAndCreateCleanupContextIfNeeded(_ error: PSQLError) -> ConnectionAction.CleanUpContext? {
        if self.shouldCloseConnection(reason: error) {
            return self.setErrorAndCreateCleanupContext(error)
        }
        
        return nil
    }
    
    mutating func setErrorAndCreateCleanupContext(_ error: PSQLError, closePromise: EventLoopPromise<Void>? = nil) -> ConnectionAction.CleanUpContext {
        let tasks = Array(self.taskQueue)
        self.taskQueue.removeAll()
        
        var forwardedPromise: EventLoopPromise<Void>? = nil
        if case .quiescing(.some(let quiescePromise)) = self.quiescingState, let closePromise = closePromise {
            quiescePromise.futureResult.cascade(to: closePromise)
            forwardedPromise = quiescePromise
        } else if case .quiescing(.some(let quiescePromise)) = self.quiescingState {
            forwardedPromise = quiescePromise
        } else {
            forwardedPromise = closePromise
        }

        let action: ConnectionAction.CleanUpContext.Action
        if case .serverClosedConnection = error.code.base {
            self.state = .closed(clientInitiated: false, error: error)
            action = .fireChannelInactive
        } else {
            self.state = .closing(error)
            action = .close
        }

        return .init(action: action, tasks: tasks, error: error, closePromise: forwardedPromise)
    }
}

extension ConnectionStateMachine {
    mutating func modify(with action: ExtendedQueryStateMachine.Action) -> ConnectionStateMachine.ConnectionAction {
        switch action {
        case .sendParseDescribeBindExecuteSync(let query):
            return .sendParseDescribeBindExecuteSync(query)
        case .sendBindExecuteSync(let executeStatement):
            return .sendBindExecuteSync(executeStatement)
        case .failQuery(let requestContext, with: let error):
            let cleanupContext = self.setErrorAndCreateCleanupContextIfNeeded(error)
            return .failQuery(requestContext, with: error, cleanupContext: cleanupContext)
        case .succeedQuery(let requestContext, with: let result):
            return .succeedQuery(requestContext, with: result)
        case .forwardRows(let buffer):
            return .forwardRows(buffer)
        case .forwardStreamComplete(let buffer, let commandTag):
            return .forwardStreamComplete(buffer, commandTag: commandTag)
        case .forwardStreamError(let error, let read):
            let cleanupContext = self.setErrorAndCreateCleanupContextIfNeeded(error)
            return .forwardStreamError(error, read: read, cleanupContext: cleanupContext)

        case .evaluateErrorAtConnectionLevel(let error):
            if let cleanupContext = self.setErrorAndCreateCleanupContextIfNeeded(error) {
                return .closeConnectionAndCleanup(cleanupContext)
            }
            return .wait
        case .read:
            return .read
        case .wait:
            return .wait
        case .sendParseDescribeSync(name: let name, query: let query):
            return .sendParseDescribeSync(name: name, query: query)
        case .succeedPreparedStatementCreation(let promise, with: let rowDescription):
            return .succeedPreparedStatementCreation(promise, with: rowDescription)
        case .failPreparedStatementCreation(let promise, with: let error):
            let cleanupContext = self.setErrorAndCreateCleanupContextIfNeeded(error)
            return .failPreparedStatementCreation(promise, with: error, cleanupContext: cleanupContext)
        }
    }
}

extension ConnectionStateMachine {
    mutating func modify(with action: AuthenticationStateMachine.Action) -> ConnectionStateMachine.ConnectionAction {
        switch action {
        case .sendStartupMessage(let authContext):
            return .sendStartupMessage(authContext)
        case .sendPassword(let mode, let authContext):
            return .sendPasswordMessage(mode, authContext)
        case .sendSaslInitialResponse(let name, let initialResponse):
            return .sendSaslInitialResponse(name: name, initialResponse: initialResponse)
        case .sendSaslResponse(let bytes):
            return .sendSaslResponse(bytes)
        case .authenticated:
            self.state = .authenticated(nil, [:])
            return .wait
        case .wait:
            return .wait
        case .reportAuthenticationError(let error):
            let cleanupContext = self.setErrorAndCreateCleanupContext(error)
            return .closeConnectionAndCleanup(cleanupContext)
        }
    }
}

extension ConnectionStateMachine {
    mutating func modify(with action: CloseStateMachine.Action) -> ConnectionStateMachine.ConnectionAction {
        switch action {
        case .sendCloseSync(let sendClose):
            return .sendCloseSync(sendClose)
        case .succeedClose(let closeContext):
            return .succeedClose(closeContext)
        case .failClose(let closeContext, with: let error):
            let cleanupContext = self.setErrorAndCreateCleanupContextIfNeeded(error)
            return .failClose(closeContext, with: error, cleanupContext: cleanupContext)
        case .read:
            return .read
        case .wait:
            return .wait
        }
    }
}

struct SendPrepareStatement {
    let name: String
    let query: String
}

struct AuthContext: Equatable, CustomDebugStringConvertible {
    let username: String
    let password: String?
    let database: String?
    
    var debugDescription: String {
        """
        AuthContext(username: \(String(reflecting: self.username)), \
        password: \(self.password != nil ? "********" : "nil"), \
        database: \(self.database != nil ? String(reflecting: self.database!) : "nil"))
        """
    }
}

enum PasswordAuthencationMode: Equatable {
    case cleartext
    case md5(salt: UInt32)
}

extension ConnectionStateMachine.State: CustomDebugStringConvertible {
    var debugDescription: String {
        switch self {
        case .initialized:
            return ".initialized"
        case .sslRequestSent:
            return ".sslRequestSent"
        case .sslNegotiated:
            return ".sslNegotiated"
        case .sslHandlerAdded:
            return ".sslHandlerAdded"
        case .waitingToStartAuthentication:
            return ".waitingToStartAuthentication"
        case .authenticating(let authStateMachine):
            return ".authenticating(\(String(reflecting: authStateMachine)))"
        case .authenticated(let backendKeyData, let parameters):
            return ".authenticated(\(String(reflecting: backendKeyData)), \(String(reflecting: parameters)))"
        case .readyForQuery(let connectionContext):
            return ".readyForQuery(connectionContext: \(String(reflecting: connectionContext)))"
        case .extendedQuery(let subStateMachine, let connectionContext):
            return ".extendedQuery(\(String(reflecting: subStateMachine)), connectionContext: \(String(reflecting: connectionContext)))"
        case .closeCommand(let subStateMachine, let connectionContext):
            return ".closeCommand(\(String(reflecting: subStateMachine)), connectionContext: \(String(reflecting: connectionContext)))"
        case .closing:
            return ".closing"
        case .closed:
            return ".closed"
        case .modifying:
            return ".modifying"
        }
    }
}

extension ConnectionStateMachine.ConnectionContext: CustomDebugStringConvertible {
    var debugDescription: String {
        """
        (processID: \(self.backendKeyData?.processID != nil ? String(self.backendKeyData!.processID) : "nil")), \
        secretKey: \(self.backendKeyData?.secretKey != nil ? String(self.backendKeyData!.secretKey) : "nil")), \
        parameters: \(String(reflecting: self.parameters)))
        """
    }
}

extension ConnectionStateMachine.QuiescingState: CustomDebugStringConvertible {
    var debugDescription: String {
        switch self {
        case .notQuiescing:
            return ".notQuiescing"
        case .quiescing(let closePromise):
            return ".quiescing(\(closePromise != nil ? "\(closePromise!)" : "nil"))"
        }
    }
}
<|MERGE_RESOLUTION|>--- conflicted
+++ resolved
@@ -1033,19 +1033,13 @@
             }
             
             return false
-<<<<<<< HEAD
-        case .connectionQuiescing:
-            preconditionFailure("Pure client error, that is thrown directly in PostgresConnection")
-        case .connectionClosed:
-            preconditionFailure("Pure client error, that is thrown directly and should never ")
-        case .timeoutError, .poolClosed:
+
+        case .poolClosed:
             preconditionFailure("Pure pool error, that is thrown directly in Pool")
-=======
         case .clientClosesConnection, .clientClosedConnection:
             preconditionFailure("A pure client error was thrown directly in PostgresConnection, this shouldn't happen")
         case .serverClosedConnection:
             return true
->>>>>>> 9a02d740
         }
     }
 
