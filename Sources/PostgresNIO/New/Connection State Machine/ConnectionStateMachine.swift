--- conflicted
+++ resolved
@@ -1113,16 +1113,8 @@
             preconditionFailure("Pure client error, that is thrown directly in PostgresConnection")
         case .connectionClosed:
             preconditionFailure("Pure client error, that is thrown directly and should never ")
-<<<<<<< HEAD
-        case .connectionError:
-            return true
-        case .uncleanShutdown:
-            return true
         case .timeoutError, .poolClosed:
             preconditionFailure("Pure pool error, that is thrown directly in Pool")
-
-=======
->>>>>>> f8770921
         }
     }
 
